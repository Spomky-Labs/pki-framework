{
    "name": "spomky-labs/pki-framework",
    "description": "A PHP framework for managing Public Key Infrastructures. It comprises X.509 public key certificates, attribute certificates, certification requests and certification path validation.",
    "homepage": "https://github.com/spomky-labs/pki-framework",
    "license": "MIT",
    "type": "library",
    "keywords": [
        "x509",
        "x.509",
        "certificate",
        "attribute certificate",
        "ac",
        "certification request",
        "csr",
        "pem",
        "public key",
        "private key",
        "certificate",
        "cryptography",
        "asn1",
        "algorithm identifier",
        "rsa",
        "ec",
        "public key",
        "private key",
        "signature",
        "pkcs",
        "cryptography",
        "encrypt",
        "decrypt",
        "sign",
        "verify",
        "asn1",
        "asn.1",
        "x690",
        "x.690",
        "der"
    ],
    "authors": [
        {
            "name": "Joni Eskelinen",
            "email": "jonieske@gmail.com",
            "role": "Original developer"
        }
    ],
    "require": {
        "php": ">=8.1",
        "ext-mbstring": "*",
        "brick/math": "^0.10"
    },
    "require-dev": {
        "ext-gmp": "*",
        "ext-openssl": "*",
        "ekino/phpstan-banned-code": "^1.0",
        "infection/infection": "^0.26",
        "php-parallel-lint/php-parallel-lint": "^1.3",
        "phpstan/phpstan": "^1.9",
        "phpstan/phpstan-beberlei-assert": "^1.0",
        "phpstan/phpstan-deprecation-rules": "^1.0",
<<<<<<< HEAD
        "phpstan/phpstan-phpunit": "^1.1",
        "phpstan/phpstan-strict-rules": "^1.3",
        "rector/rector": "0.15.0",
=======
        "phpstan/phpstan-phpunit": "^1.2",
        "phpstan/phpstan-strict-rules": "^1.4",
        "phpunit/phpunit": "^9.5.5",
        "rector/rector": "^0.14",
>>>>>>> 098fd63a
        "roave/security-advisories": "dev-latest",
        "symfony/phpunit-bridge": "^6.1",
        "symplify/easy-coding-standard": "^11.1",
        "thecodingmachine/phpstan-safe-rule": "^1.2"
    },
    "suggest": {
        "ext-openssl": "For OpenSSL based cyphering",
        "ext-gmp": "For better performance (or BCMath)",
        "ext-bcmath": "For better performance (or GMP)"
    },
    "autoload": {
        "psr-4": {
            "SpomkyLabs\\Pki\\": "src/"
        }
    },
    "autoload-dev": {
        "psr-4": {
            "SpomkyLabs\\Pki\\Test\\": "tests/"
        }
    },
    "config": {
        "allow-plugins": {
            "infection/extension-installer": true
        }
    }
}<|MERGE_RESOLUTION|>--- conflicted
+++ resolved
@@ -54,21 +54,15 @@
         "ekino/phpstan-banned-code": "^1.0",
         "infection/infection": "^0.26",
         "php-parallel-lint/php-parallel-lint": "^1.3",
-        "phpstan/phpstan": "^1.9",
+        "phpstan/phpstan": "^1.8",
         "phpstan/phpstan-beberlei-assert": "^1.0",
         "phpstan/phpstan-deprecation-rules": "^1.0",
-<<<<<<< HEAD
         "phpstan/phpstan-phpunit": "^1.1",
         "phpstan/phpstan-strict-rules": "^1.3",
-        "rector/rector": "0.15.0",
-=======
-        "phpstan/phpstan-phpunit": "^1.2",
-        "phpstan/phpstan-strict-rules": "^1.4",
-        "phpunit/phpunit": "^9.5.5",
-        "rector/rector": "^0.14",
->>>>>>> 098fd63a
+        "rector/rector": "^0.15",
         "roave/security-advisories": "dev-latest",
         "symfony/phpunit-bridge": "^6.1",
+        "symfony/var-dumper": "^6.1",
         "symplify/easy-coding-standard": "^11.1",
         "thecodingmachine/phpstan-safe-rule": "^1.2"
     },
